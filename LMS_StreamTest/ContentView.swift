--- conflicted
+++ resolved
@@ -160,17 +160,15 @@
             if !hasConnected && !hasConnectionError {
                 connectToLMS()
             }
-            
-<<<<<<< HEAD
+
             // CRITICAL FIX: Removed duplicate app open recovery call
             // App open recovery should only be triggered by willEnterForegroundNotification
             // Having it in both onAppear and willEnterForeground caused double execution
-=======
+
             // Initialize CarPlay support
             if #available(iOS 14.0, *) {
                 carPlayManager.initialize()
             }
->>>>>>> 62047c73
         }
         .onReceive(NotificationCenter.default.publisher(for: UIApplication.didEnterBackgroundNotification)) { _ in
             isAppInBackground = true
