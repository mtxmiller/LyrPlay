--- conflicted
+++ resolved
@@ -1,13 +1,6 @@
 # LyrPlay
 
-<<<<<<< HEAD
 <img width="2880" height="1100" alt="image" src="https://github.com/user-attachments/assets/eb77fa7f-3e40-4d72-af53-4840fa07e22b" />
-=======
-<img width="2880" height="1100" alt="image" src="https://github.com/user-attachments/assets/432e74b2-50a3-4b4a-8f9b-f19881c15ad1" />
-
-
->>>>>>> 8f9bda08
-
 
 <br/>
 A Squeezebox player for iOS devices that transforms your iPhone or iPad into a high-quality network audio player for Lyrion Media Server (LMS).
